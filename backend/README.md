--- conflicted
+++ resolved
@@ -1,4 +1,3 @@
-<<<<<<< HEAD
 # Documentation Backend RWA-CLI
 
 ## Table des matières
@@ -24,39 +23,6 @@
 ## Architecture
 
 ### Structure du projet
-=======
-# RWA Token Platform Backend
-
-
-<a href="https://github.com/psf/black"><img alt="Code style: black" src="https://img.shields.io/badge/code%20style-black-000000.svg"></a>
-
-A Flask-based backend service for creating and managing Real World Asset (RWA) tokens on the XRP Ledger.
-
-## Features
-
-- 🪙 Create and manage RWA tokens for various asset types:
-  - Real Estate
-  - Fine Art
-  - Vehicles
-  - And more...
-- 👛 Wallet management with XRPL integration
-- 📊 Token and transaction tracking
-- 🔍 Asset metadata storage and retrieval
-- 🌐 XRPL Testnet support
-
-## Prerequisites
-
-- Python 3.8+
-- SQLite3
-- XRPL account (testnet for development)
-
-## Installation
-
-1. Clone the repository:
-```bash
-git clone <repository-url>
-cd backend
->>>>>>> 7819d852
 ```
 backend/
 ├── app.py              # Point d'entrée de l'application
@@ -184,51 +150,56 @@
 
 ### Installation
 ```bash
-# Création de l'environnement virtuel
-python -m venv venv
-source venv/bin/activate  # Linux/Mac
-venv\Scripts\activate     # Windows
-
-# Installation des dépendances
-pip install -r requirements.txt
-
-<<<<<<< HEAD
-# Configuration des variables d'environnement
-export MONGODB_URI="votre_uri_mongodb"
-export XRPL_NODE_URL="url_du_noeud_xrpl"
-
-# Démarrage du serveur
-python app.py
-```
-
-### Surveillance
-- Logs d'application dans `app.log`
-- Monitoring MongoDB
-- Suivi des transactions XRPL
-
-### Maintenance
-- Sauvegarde régulière de la base de données
-- Mise à jour des dépendances
-- Surveillance des performances
-
-## Contribution
-Pour contribuer au projet :
-1. Forker le dépôt
-2. Créer une branche pour votre fonctionnalité
-3. Soumettre une pull request
-
-## Support
-Pour toute question ou problème :
-- Ouvrir une issue sur GitHub
-- Contacter l'équipe de développement 
-=======
+pytest -v
+```
+
+## Asset Types
+
+### Real Estate
+- Properties, buildings, land
+- Includes location, square footage, amenities
+
+### Fine Art
+- Paintings, sculptures, collectibles
+- Includes artist, provenance, authentication
+
+### Vehicles
+- Cars, boats, aircraft
+- Includes VIN, specifications, features
+
+## Development
+
+### Project Structure
+```
+backend/
+├── app.py              # Application entry point
+├── models/             # Database models
+├── routes/             # API routes
+├── services/           # Business logic
+├── tests/             # Test suite
+└── migrations/        # Database migrations
+```
+
+### Adding New Features
+
 1. Create new models in `models/`
 2. Add routes in `routes/`
 3. Implement business logic in `services/`
 4. Add tests in `tests/`
 5. Update documentation
-   
+
+## Contributing
+
+1. Fork the repository
+2. Create a feature branch
+3. Commit changes
+4. Push to the branch
+5. Create a Pull Request
+
 ## License
 
 [MIT License](LICENSE)
->>>>>>> 7819d852
+
+## Support
+
+For support, please open an issue in the GitHub repository. 